--- conflicted
+++ resolved
@@ -13,101 +13,8 @@
 class SecretKeys < DelegateClass(Hash)
   class EncryptionKeyError < ArgumentError; end
 
-<<<<<<< HEAD
-  class << self
-    # Encrypt a string with the encryption key. Encrypted values are also salted so
-    # calling this function multiple times will result in different values. Only strings
-    # can be encrypted. Any other object type will be returned the value passed in.
-    #
-    # @param [String] str string to encrypt (assumes UTF-8)
-    # @param [String] secret_key 32 byte ASCII-8BIT encryption key
-    # @return [String] Base64 encoded encrypted string with all aes parameters
-    def encrypt(str, secret_key)
-      return str unless str.is_a?(String) && secret_key
-      return "" if str == ""
-
-      cipher = OpenSSL::Cipher.new(CIPHER).encrypt
-
-      # Technically, this is a "bad" way to do things since we could theoretically
-      # get a repeat nonce, compromising the algorithm. That said, it should be safe
-      # from repeats as long as we don't use this key for more than 2^32 encryptions
-      # so... rotate your keys/salt ever 4 billion encryption calls
-      nonce = cipher.random_iv
-      cipher.key = secret_key
-      cipher.auth_data = ""
-
-      # Make sure the string is encoded as UTF-8. JSON/YAML only support string types
-      # anyways, so if you passed in binary data, it was gonna fail anyways. This ensures
-      # that we can easily decode the string later. If you have UTF-16 or something, deal with it.
-      utf8_str = str.encode(Encoding::UTF_8)
-      encrypted_data = cipher.update(utf8_str) + cipher.final
-      auth_tag = cipher.auth_tag
-
-      params = CipherParams.new(nonce, auth_tag, encrypted_data)
-
-      encode_aes(params).prepend(ENCRYPTED_PREFIX)
-    end
-
-    # Decrypt a string with the encryption key. If the value is not a string or it was
-    # not encrypted with the encryption key, the value itself will be returned.
-    #
-    # @param [String] encrypted_str Base64 encoded encrypted string with aes params (from `.encrypt`)
-    # @param [String] secret_key 32 byte ASCII-8BIT encryption key
-    # @return [String] decrypted string value
-    def decrypt(encrypted_str, secret_key)
-      return encrypted_str unless encrypted_str.is_a?(String) && secret_key
-      return encrypted_str unless encrypted_str.start_with?(ENCRYPTED_PREFIX)
-
-      decrypt_str = encrypted_str[ENCRYPTED_PREFIX.length..-1]
-      params = decode_aes(decrypt_str)
-
-      cipher = OpenSSL::Cipher.new(CIPHER).decrypt
-
-      cipher.key = secret_key
-      cipher.iv = params.nonce
-      cipher.auth_tag = params.auth_tag
-      cipher.auth_data = ""
-
-      decoded_str = cipher.update(params.data) + cipher.final
-
-      # force to utf-8 encoding. We already ensured this when we encoded in the first place
-      decoded_str.force_encoding(Encoding::UTF_8)
-    end
-
-    private
-
-    # format: <nonce:12>, <auth_tag:16>, <data:*>
-    ENCODING_FORMAT = "a12 a16 a*"
-    ENCRYPTED_PREFIX = "$AES$:"
-    CIPHER = "aes-256-gcm"
-
-    # Basic struct to contain nonce, auth_tag, and data for passing around. Thought
-    # it was better than just passing an Array with positional params.
-    # @private
-    CipherParams = Struct.new(:nonce, :auth_tag, :data)
-
-    # Receive a cipher object (initialized with key) and data
-    def encode_aes(params)
-      encoded = params.values.pack(ENCODING_FORMAT)
-      # encode base64 and get rid of trailing newline and unnecessary =
-      Base64.encode64(encoded).chomp.tr("=", "")
-    end
-
-    # Passed in an aes encoded string and returns a cipher object
-    def decode_aes(str)
-      unpacked_data = Base64.decode64(str).unpack(ENCODING_FORMAT)
-      # Splat the data array apart
-      # nonce, auth_tag, encrypted_data = unpacked_data
-      CipherParams.new(*unpacked_data)
-    end
-  end
-
   # Parse a JSON or YAML stream or file with encrypted values. Any values in the ".encrypted" key
   # in the document will be decrypted with the provided encryption key. If values
-=======
-  # Parse a JSON stream or file with encrypted values. Any values in the ".encrypted" key
-  # in the JSON document will be decrypted with the provided encryption key. If values
->>>>>>> 84b4ca42
   # were put into the ".encrypted" key manually and are not yet encrypted, they will be used
   # as is without any decryption.
   #
@@ -215,7 +122,7 @@
     end
     encrypted.merge!(encrypt_values(encrypted, @original_encrypted))
     encrypted[SALT] = @salt
-    encrypted[ENCRYPTION_KEY] = (@original_encrypted[ENCRYPTION_KEY] || key_dummy_value)
+    encrypted[ENCRYPTION_KEY] = (@original_encrypted[ENCRYPTION_KEY] || encrypted_known_value)
 
     hash[ENCRYPTED] = encrypted
     hash
@@ -236,9 +143,9 @@
   ENCRYPTION_KEY = ".key"
   SALT = ".salt"
 
-  # Used as a known dummy value for verifying we have the correct key
+  # Used as a known value for verifying we have the correct key
   # DO NOT CHANGE!!!
-  KNOWN_DUMMY_VALUE = "SECRET_KEY"
+  KNOWN_VALUE = "SECRET_KEY"
 
   # Load the JSON data in a file path or stream into a hash, decrypting all the encrypted values.
   #
@@ -356,27 +263,14 @@
     end
   end
 
-<<<<<<< HEAD
-  # Derive a key of given length from a password and salt value.
-  def derive_key(password, salt:, length:)
-    if defined?(OpenSSL::KDF)
-      OpenSSL::KDF.pbkdf2_hmac(password, salt: salt, iterations: KDF_ITERATIONS, length: length, hash: HASH_FUNC)
-    else
-      OpenSSL::PKCS5.pbkdf2_hmac(password, salt, KDF_ITERATIONS, length, HASH_FUNC)
-    end
-  end
-
-  # This is a known value that we can encrypt to determine if the secret has changed.
-=======
-  # This is a
->>>>>>> 84b4ca42
-  def key_dummy_value
-    encrypt_value(KNOWN_DUMMY_VALUE)
+  # This is an encrypted known value that can be used determine if the secret has changed.
+  def encrypted_known_value
+    encrypt_value(KNOWN_VALUE)
   end
 
   # Helper to check if our encryption key is correct
   def encryption_key_matches?(encrypted_key)
-    decrypt_value(encrypted_key) == KNOWN_DUMMY_VALUE
+    decrypt_value(encrypted_key) == KNOWN_VALUE
   rescue OpenSSL::Cipher::CipherError
     # If the key fails to decrypt, then it cannot be correct
     false
