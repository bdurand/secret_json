# frozen_string_literal: true

require "securerandom"
require "openssl"
require "base64"

# Logic handling encryption and description using encryption key derived from the secret key.
class SecretKeys::Encryptor
  # format: <nonce:12>, <auth_tag:16>, <data:*>
  ENCODING_FORMAT = "a12 a16 a*"
  ENCRYPTED_PREFIX = "$AES$:"
  CIPHER = "aes-256-gcm"
  KDF_ITERATIONS = 20_000
  HASH_FUNC = "sha256"
  KEY_LENGTH = 32
  # Valid salts are hexencoded strings
  SALT_MATCHER = /\A(\h\h)+\z/.freeze

  class << self
    # @param [String] password secret used to encrypt the data
    # @param [String] salt random hex-encoded salt for key derivation
    # @return [SecretKeys::Encryptor] a new encryptor with key derived from password and salt
    def from_password(password, salt)
      raise ArgumentError, "Password must be present" if password.nil? || password.empty?
      raise ArgumentError, "Salt must be a hex encoded value" if salt.nil? || !SALT_MATCHER.match?(salt)
      # Convert the salt to raw byte string
      salt_bytes = [salt].pack("H*")
      derived_key = derive_key(password, salt: salt_bytes, length: KEY_LENGTH)

      new(derived_key)
    end

    def encrypted?(value)
      value.is_a?(String) && value.start_with?(ENCRYPTED_PREFIX)
    end

<<<<<<< HEAD
  # @param [String] secret password used to encrypt the data
  # @param [String] random salt used in encryption
  def initialize(password, salt)
    # Convert the salt to raw byte string
    salt_bytes = [salt].pack("H*")
    @derived_key = nil
    if password && !password.empty?
      @derived_key = derive_key(password, salt: salt_bytes, length: KEY_LENGTH)
=======
    # Derive a key of given length from a password and salt value.
    def derive_key(password, salt:, length:)
      if defined?(OpenSSL::KDF)
        OpenSSL::KDF.pbkdf2_hmac(password, salt: salt, iterations: KDF_ITERATIONS, length: length, hash: HASH_FUNC)
      else
        OpenSSL::PKCS5.pbkdf2_hmac(password, salt, KDF_ITERATIONS, length, HASH_FUNC)
      end
    end

    # @return [String] hex encoded random bytes
    def random_salt
      SecureRandom.hex(8)
>>>>>>> bbfc479c
    end
  end

  # @param [String] raw_key the key directly passed into the encrypt/decrypt functions. This must be exactly {KEY_LENGTH} bytes long.
  def initialize(raw_key)
    raise ArgumentError, "key must be #{KEY_LENGTH} bytes long" unless raw_key.bytesize == KEY_LENGTH
    @derived_key = raw_key
  end

  # Encrypt a string with the encryption key. Encrypted values are also salted so
  # calling this function multiple times will result in different values. Only strings
  # can be encrypted. Any other object type will be return the value passed in.
  #
  # @param [String] str string to encrypt (assumes UTF-8)
  # @return [String] Base64 encoded encrypted string with all aes parameters
  def encrypt(str)
    return str unless str.is_a?(String)
    return "" if str == ""

    cipher = OpenSSL::Cipher.new(CIPHER).encrypt

    # Technically, this is a "bad" way to do things since we could theoretically
    # get a repeat nonce, compromising the algorithm. That said, it should be safe
    # from repeats as long as we don't use this key for more than 2^32 encryptions
    # so... rotate your keys/salt ever 4 billion encryption calls
    nonce = cipher.random_iv
    cipher.key = @derived_key
    cipher.auth_data = ""

    # Make sure the string is encoded as UTF-8. JSON/YAML only support string types
    # anyways, so if you passed in binary data, it was gonna fail anyways. This ensures
    # that we can easily decode the string later. If you have UTF-16 or something, deal with it.
    utf8_str = str.encode(Encoding::UTF_8)
    encrypted_data = cipher.update(utf8_str) + cipher.final
    auth_tag = cipher.auth_tag

    params = CipherParams.new(nonce, auth_tag, encrypted_data)

    encode_aes(params).prepend(ENCRYPTED_PREFIX)
  end

  # Decrypt a string with the encryption key. If the value is not a string or it was
  # not encrypted with the encryption key, the value itself will be returned.
  #
  # @param [String] encrypted_str Base64 encoded encrypted string with aes params (from {#encrypt})
  # @return [String] decrypted string value
  # @raise [OpenSSL::Cipher::CipherError] there is something wrong with the encoded data (usually incorrect key)
  def decrypt(encrypted_str)
    return encrypted_str unless encrypted?(encrypted_str)

    decrypt_str = encrypted_str[ENCRYPTED_PREFIX.length..-1]
    params = decode_aes(decrypt_str)

    cipher = OpenSSL::Cipher.new(CIPHER).decrypt

    cipher.key = @derived_key
    cipher.iv = params.nonce
    cipher.auth_tag = params.auth_tag
    cipher.auth_data = ""

    decoded_str = cipher.update(params.data) + cipher.final

    # force to utf-8 encoding. We already ensured this when we encoded in the first place
    decoded_str.force_encoding(Encoding::UTF_8)
  end

  def encrypted?(value)
    self.class.encrypted?(value)
  end

  private

  # Basic struct to contain nonce, auth_tag, and data for passing around. Thought
  # it was better than just passing an Array with positional params.
  # @private
  CipherParams = Struct.new(:nonce, :auth_tag, :data)

  # Receive a cipher object (initialized with key) and data
  def encode_aes(params)
    encoded = params.values.pack(ENCODING_FORMAT)
    # encode base64 and get rid of trailing newline and unnecessary =
    Base64.encode64(encoded).chomp.tr("=", "")
  end

  # Passed in an aes encoded string and returns a cipher object
  def decode_aes(str)
    unpacked_data = Base64.decode64(str).unpack(ENCODING_FORMAT)
    # Splat the data array apart
    # nonce, auth_tag, encrypted_data = unpacked_data
    CipherParams.new(*unpacked_data)
  end
end<|MERGE_RESOLUTION|>--- conflicted
+++ resolved
@@ -34,16 +34,6 @@
       value.is_a?(String) && value.start_with?(ENCRYPTED_PREFIX)
     end
 
-<<<<<<< HEAD
-  # @param [String] secret password used to encrypt the data
-  # @param [String] random salt used in encryption
-  def initialize(password, salt)
-    # Convert the salt to raw byte string
-    salt_bytes = [salt].pack("H*")
-    @derived_key = nil
-    if password && !password.empty?
-      @derived_key = derive_key(password, salt: salt_bytes, length: KEY_LENGTH)
-=======
     # Derive a key of given length from a password and salt value.
     def derive_key(password, salt:, length:)
       if defined?(OpenSSL::KDF)
@@ -56,7 +46,6 @@
     # @return [String] hex encoded random bytes
     def random_salt
       SecureRandom.hex(8)
->>>>>>> bbfc479c
     end
   end
 
